--- conflicted
+++ resolved
@@ -294,21 +294,13 @@
 
     def _token_led_lbracket(self, left):
         token = self._lookahead_token(0)
-<<<<<<< HEAD
         if token['type'] in ['number', 'colon']:
             right = self._parse_index_expression()
-            return ast.index_expression(left, right)
-=======
-        if token['type'] == 'number':
-            self._match('number')
-            right = ast.index(token['value'])
-            self._match('rbracket')
             if left['type'] == 'index_expression':
                 left['children'].append(right)
                 return left
             else:
                 return ast.index_expression([left, right])
->>>>>>> 56cf3d68
         else:
             # We have a projection
             self._match('star')
